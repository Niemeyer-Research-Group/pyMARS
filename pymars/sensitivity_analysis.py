import cantera as ct

from create_trimmed_model import trim
from simulation import Simulation
from drgep import get_rates
from readin_initial_conditions import readin_conditions
import numpy as np
import os
import helper


<<<<<<< HEAD
def create_limbo(reduced_model, ep_star, drgep_coeffs, safe):

	"""
	Creates a list of species in limbo for use during a sensitivity analysis.

	Parameters
	----------

	reduced_model: The model reduced by the previous reduction
	ep_star: Epsilon star value for the sensitivity analysis
	drgep_coeffs: The dictionary of direct interaction coefficients
	safe: species that are safe from being removed under any condition

	Returns
	-------

	A list of all species in limbo.
	
	"""
	
	limbo = []
	reduc_species = []
	species_objex = reduced_model.species()
	for sp in species_objex:
		reduc_species.append(sp.name)
	for sp in reduc_species:
		# All species that fit the condition of being in limbo are added to a list.
		if sp in drgep_coeffs and drgep_coeffs[sp] < ep_star and (not sp in limbo) and (not sp in safe):
			limbo.append(sp)
	return limbo

=======
>>>>>>> 729f7f79
def get_limbo_dic(original_model, reduced_model, limbo, final_error, id_detailed, conditions_array):

	"""
	Creates a dictionary of all of the species in limbo and their errors for sensitivity analysis.

	Parameters
	----------

	original_model: The original version of the model being reduced
	reduced_model: The model produced by the previous reduction
	limbo: A list of the species in limbo
	final_error: Error percentage between the reduced and origanal models
	id_detailed: The ignition delays for each simulation of the original model
	conditions_array: An array holding the initial conditions for simulations
	
	Returns
	-------

	A dictionary with species error to be used for sensitivity anaylsis.

	"""

	dic = {}

	# For information on how this is set up, refer to run_sa function.
	og_excl = []
	keep = []
	og_sn = []
	new_sn = []

	# Append species names
	species_objex = reduced_model.species()
	for sp in species_objex:
		new_sn.append(sp.name)

	# Append species names
	species_objex = original_model.species()
	for sp in species_objex:
		og_sn.append(sp.name)

	# If its in original model, and new model then keep
	for sp in og_sn:
		if sp in new_sn:
			keep.append(sp)
	
	# If its not being kept, exclude (all that were removed in original reduction)
	for sp in original_model.species():
		if not (sp.name in keep):
			og_excl.append(sp.name)

	for sp in limbo: # For all species in limbo
		excluded = [sp]
		for p in og_excl:
			excluded.append(p) # Add that species to the list of exclusion.
		# Remove species from the model.
		new_sol_obs = trim(original_model,excluded,"sa_trim.cti")
		new_sol = new_sol_obs[1]

		# Simulated reduced solution
		new_sim = helper.setup_simulations(conditions_array,new_sol) # Create simulation objects for reduced model for all conditions
	
		try:	
			id_new = helper.simulate(new_sim) # Run simulations and process results
		except ct.CanteraError:
			limbo.remove(sp)
			id_new = 0
	
		error = (abs(id_new - id_detailed)/id_detailed)*100
		error = round(np.max(error), 2)
		print(sp + ": " + str(error))
		error = abs(error - final_error)
		dic[sp] = error # Add adjusted error to dictionary.
	return dic

def dic_lowest(dic):

	"""
	Gets the key with the lowest value in the dictionary.

	Parameters
	----------

	dic: The dictionary to get the lowest value out of

	Returns
	-------

	The key with the lowest value in the dictionary.

	"""

	lowest = 100000000
	s = "error"
	for sp in dic:
		if dic[sp] < lowest:
			lowest = dic[sp]
			s = sp
	return s


def run_sa(original_model, reduced_model, final_error, conditions_file, target, keepers, error_limit, limbo):
	"""
	Runs a sensitivity analysis on a resulting reduced model.
	
	Parameters
	----------

	original_model: The original version of the model being reduced
	reduced_model: The model produced by the previous reduction
	final_error: Error percentage between the reduced and origanal models
	conditions_file: The file holding the initial conditions for simulations
	target: The target species for the reduction
	keepers: A list of species that should be retained no matter what
	error_limit: The maximum allowed error between the reduced and original models
	limbo: A list of species to be considered for reduction by the sensativity analysis
	
	Returns
	-------

	The model after the sensitivity analysis has been preformed on it.

	"""

	if conditions_file:
		conditions_array = readin_conditions(str(conditions_file))
	elif not conditions_file:
		print("Conditions file not found")
		exit()

	# Turn conditions array into unran simulation objects for the original solution
	sim_array = helper.setup_simulations(conditions_array, original_model)
	id_detailed = helper.simulate(sim_array)  # Run simulations and process results

	rate_edge_data = get_rates(sim_array, original_model) # Get edge weight calculation data.
	
	if (id_detailed.all() == 0): # Ensure that ignition occured
		print("Original model did not ignite.  Check initial conditions.")
		exit()
	old = reduced_model

	while True:

		og_sn = []  # Original species names
		new_sn = []  # Species names in current reduced model
		keep = []  # Species retained from removals
		og_excl = []  # Species that will be excluded from the final model (Reduction will be preformed on original model)

		# Append species names
		species_objex = old.species()
		for sp in species_objex:
			new_sn.append(sp.name)

		# Append species names
		species_objex = original_model.species()
		for sp in species_objex:
			og_sn.append(sp.name)

		# If its in original model, and new model
		for sp in og_sn:
			if sp in new_sn:
				keep.append(sp)

		# If its not being kept, exclude (all that were removed in original reduction)
		for sp in original_model.species():
			if not (sp.name in keep):
				og_excl.append(sp.name)

		if len(limbo) == 0:
			return old

		print("In limbo:")
		print(limbo)

		# Calculate error for removing each limbo species.
		dic = get_limbo_dic(original_model,old,limbo,final_error, id_detailed,conditions_array)
		rm = dic_lowest(dic)  # Species that should be removed (Lowest error).
		exclude = [rm]
		limbo.remove(rm) # Remove species from limbo

		for sp in og_excl:  # Add to list of species that should be excluded from final model.
			exclude.append(sp)

		print()
		print("attempting to remove " + rm)
		
		# Remove exclusion list from original model
		new_sol_obs = trim(original_model,exclude,"sa_trim.cti")
		new_sol = new_sol_obs[1]

		# Simulated reduced solution
		new_sim = helper.setup_simulations(conditions_array,new_sol)  # Create simulation objects for reduced model for all conditions
		id_new = helper.simulate(new_sim)  # Run simulations and process results

		error = (abs(id_new - id_detailed)/id_detailed)*100
		error = round(np.max(error), 2)
		print("Error of: " + str(error))
		print()

		# If error is greater than allowed, previous reduced model was final reduction.
		if error > error_limit:
			print("Final Solution:")
			print(str(old.n_species) + " Species")
			return old

		else:  # If error is still within allowed limit, loop through again to further reduce.
			old = new_sol<|MERGE_RESOLUTION|>--- conflicted
+++ resolved
@@ -9,7 +9,6 @@
 import helper
 
 
-<<<<<<< HEAD
 def create_limbo(reduced_model, ep_star, drgep_coeffs, safe):
 
 	"""
@@ -41,8 +40,6 @@
 			limbo.append(sp)
 	return limbo
 
-=======
->>>>>>> 729f7f79
 def get_limbo_dic(original_model, reduced_model, limbo, final_error, id_detailed, conditions_array):
 
 	"""
@@ -144,12 +141,10 @@
 
 
 def run_sa(original_model, reduced_model, final_error, conditions_file, target, keepers, error_limit, limbo):
-	"""
-	Runs a sensitivity analysis on a resulting reduced model.
-	
-	Parameters
-	----------
-
+	"""Runs a sensitivity analysis on a resulting reduced model.
+	
+	Parameters
+	----------
 	original_model: The original version of the model being reduced
 	reduced_model: The model produced by the previous reduction
 	final_error: Error percentage between the reduced and origanal models
@@ -161,7 +156,6 @@
 	
 	Returns
 	-------
-
 	The model after the sensitivity analysis has been preformed on it.
 
 	"""
