--- conflicted
+++ resolved
@@ -1,30 +1,11 @@
-from collections import Counter
-<<<<<<< HEAD
-import time as tm
-
-import networkx
+
 import numpy as np
 import cantera as ct
-=======
-
-import numpy as np
-import cantera as ct
-import networkx as nx
+import networkx
 
 from .create_trimmed_model import trim, ReducedModel
 from .drg import graph_search
 from . import soln2cti
-from .readin_initial_conditions import readin_conditions
-from . import helper
->>>>>>> cc291b28
-
-from . import soln2ck
-from . import soln2cti
-from . import helper
-from .simulation import Simulation
-from .create_trimmed_model import trim
-from .readin_initial_conditions import readin_conditions
-from .drg import graph_search
 
 def trim_pfa(total_edge_data, solution_object, threshold_value, keeper_list,
 			 done, target_species, model_file
@@ -157,14 +138,9 @@
         To hold the error level of simulation
 
 	Returns
-<<<<<<< HEAD
-	-------
-	Tuple of reduced Cantera solution object [0] and list of limbo species for SA [1]
-=======
     -------
     ReducedModel
         Return reduced model and associated metadata
->>>>>>> cc291b28
 
 	"""
 
